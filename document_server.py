--- conflicted
+++ resolved
@@ -75,17 +75,13 @@
             context.set_details(f"Error reading document: {str(e)}")
 
 def serve():
-<<<<<<< HEAD
-    server = grpc.server(futures.ThreadPoolExecutor(max_workers=grpc_config.max_workers))
-=======
     server = grpc.server(
-        futures.ThreadPoolExecutor(max_workers=10),
+        futures.ThreadPoolExecutor(max_workers=grpc_config.max_workers),
         options=[
             ("grpc.max_receive_message_length", 100 * 1024 * 1024),  # 100MB
             ("grpc.max_send_message_length", 100 * 1024 * 1024)  # 100MB
         ]
     )
->>>>>>> 24fa1d20
     document_pb2_grpc.add_DocumentServiceServicer_to_server(DocumentService(), server)
     server_address = f"{grpc_config.server_host}:{grpc_config.server_port}"
     server.add_insecure_port(server_address)
